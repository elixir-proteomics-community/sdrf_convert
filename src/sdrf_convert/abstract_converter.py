--- conflicted
+++ resolved
@@ -241,11 +241,8 @@
             The converted SDRF file
         """
         self.init_converter(sdrf)
-<<<<<<< HEAD
-        raise NotImplementedError(f"Method convert() not implemented for {self.__name__}")
-=======
         raise NotImplementedError(f"Method convert() not implemented for {self.__class__.__name__}")
->>>>>>> 6937fd9a
+    
     
     @classmethod
     def convert_via_cli(cls, cli_args: argparse.Namespace):
