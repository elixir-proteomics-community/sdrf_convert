--- conflicted
+++ resolved
@@ -4,12 +4,8 @@
 
 # std imports
 import argparse
-<<<<<<< HEAD
 from collections import defaultdict
 from io import IOBase, StringIO, BytesIO
-=======
-from io import IOBase
->>>>>>> 26ceebce
 from pathlib import Path
 from typing import Any, ClassVar, Dict, List, Set, Type, Union
 
@@ -337,11 +333,7 @@
         """
         self.init_converter(sdrf)
         raise NotImplementedError(f"Method convert() not implemented for {self.__class__.__name__}")
-    
-<<<<<<< HEAD
-=======
-    
->>>>>>> 26ceebce
+   
     @classmethod
     def convert_via_cli(cls, cli_args: argparse.Namespace):
         """Uses the CLI arguments convert a SDRF file to the tool config.
